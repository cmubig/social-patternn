# ------------------------------------------------------------------------------
# @file:    sprnn.py
# @brief:   This file contains the implementation of the SocialPatteRNN class
#           which is used for training a Variational Recurrent Neural Network
#           with pattern learning and social encoding for trajectory prediction. 
# ------------------------------------------------------------------------------
import os

from matplotlib.pyplot import hist
import torch
import torch.optim as optim

from tqdm import tqdm 

import sprnn.utils.common as mutils

from sprnn.trajpred_models.tp_socpatternn import SocialPatteRNN
from sprnn.trajpred_trainers.base_trainer import BaseTrainer
from sprnn.utils import metrics

class SocialPatteRNNTrainer(BaseTrainer):
    """ A trainer class that implements trainer methods for the VRNN trajectory 
    prediction model. It inherits base methods for training and evaluating from 
    the BaseTrainer (See sprnn/trajpred_trainers/base_trainer.py). """
    def __init__(self, config: dict) -> None:
        """ Initializes the trainer.
        
        Inputs:
        -------
        config[dict]: a dictionary containing all configuration parameters.
        """
        super().__init__(config)
        self.setup()
        self.logger.info(f"{self.name} is ready!")
        
    def train_epoch(self, epoch: int) -> dict:
        """ Trains one epoch.
        
        Inputs:
        -------
        epoch[int]: current training epoch
             
        Outputs:
        --------
        loss[dict]: a dictionary with all loss values computed during the epoch.
        """
        epoch_str = f"[{epoch}/{self.num_epoch}]"
        self.logger.info(f"Training epoch: {epoch_str}")
        self.model.train()
        
        batch_count = 0 
        batch_loss = 0

        self.train_losses.reset()
        pbar = tqdm(total=self.num_iter, leave=False)
        
        for i, batch in enumerate(self.train_data):
            if i >= self.num_iter:
                break
            self.optimizer.zero_grad()

            # NOTE:
            # hist_abs, hist_rel have shapes (hist_len, num_agents, dim)
            # fut_abs, fut_rel have shapes(fut_len, num_agents, dim)
            batch = [tensor.to(self.device) for tensor in batch]   
            (hist_abs, pat_abs, fut_abs, hist_rel, pat_rel, fut_rel, weather, 
             seq_start_end) = batch
            
            batch_size = hist_rel.shape[1]
            hist_abs = hist_abs[:, :, :self.dim]
            pat_abs = pat_abs[:, :, :, :self.dim]    
            pat_rel = pat_rel[:, :, :, :self.dim]
            
            soc = mutils.compute_social_influences(
                hist_abs.detach().cpu(), pat_abs[:, :, -1].detach().cpu(), 
                seq_start_end, self.k_nearest, self.flatten).to(self.device)
            
            if self.coord == "rel":
                hist_rel = hist_rel[:, :, :self.dim]
                kld, nll, mse = self.model(hist_rel, pat_rel, soc)
            else:
                kld, nll, mse = self.model(hist_abs, pat_rel, soc)
                
            loss = self.compute_loss(epoch=epoch, kld=kld, nll=nll, mse=mse)
            batch_loss += loss['Loss']
            batch_count += 1
    
            if batch_count >= self.batch_size:
                batch_loss.backward()
                torch.nn.utils.clip_grad_norm_(
                    self.model.parameters(), max_norm=self.gradient_clip)
                self.optimizer.step()
                batch_loss = 0.0
                batch_count = 0
                
            self.train_losses.update([loss], batch_size)
            pbar.update(1)
            
        return self.train_losses.get_losses()

    @torch.no_grad()
    def eval_epoch(self, epoch: int, **kwargs) -> dict:
        """ Evaluates one epoch.
        
        Inputs:
        -------
        epoch[int]: current eval epoch.
        **kwargs: keyword arguments as needed by the trainer. 
        
        Outputs:
        --------
        loss[dict]: a dictionary with all of losses computed during training. 
        """  
        self.model.eval()
        num_samples = kwargs.get('num_samples') if kwargs.get('num_samples') else 1
        
        self.eval_losses.reset()
        self.eval_metrics.reset()
        
        pbar = tqdm(total=self.eval_num_iter, leave=False)
        
        for i, batch in enumerate(self.val_data):                   
            if i >= self.eval_num_iter:
                break
           
            batch = [tensor.to(self.device) for tensor in batch]
            (hist_abs, pat_abs, fut_abs, hist_rel, pat_rel, fut_rel, weather, 
             seq_start_end) = batch
            
            batch_size = hist_abs.shape[1]
            
            # constrain trajectories to specified number of dims
            hist_abs = hist_abs[:, :, :self.dim]
            hist_rel = hist_rel[:, :, :self.dim]
            fut_abs = fut_abs[:, :, :self.dim]
            pat_abs = pat_abs[:, :, :, :self.dim]
            pat_rel = pat_rel[:, :, :, :self.dim]

            soc = mutils.compute_social_influences(
                hist_abs.detach().cpu(), pat_abs[:, :, -1].detach().cpu(), 
                seq_start_end, self.k_nearest, self.flatten).to(self.device)
            
            # eval burn-in process 
            if self.coord == "rel":
                kld, nll, mse, h_H, pat_H, soc_H = self.model.evaluate(
                    hist_rel, hist_abs, pat_rel, soc, seq_start_end)
            else: 
                kld, nll, mse, h_H, pat_H, soc_H = self.model.evaluate(
                    hist_abs, hist_abs, pat_rel, soc, seq_start_end)
            
            loss = self.compute_loss(epoch=epoch, kld=kld, nll=nll, mse=mse)
            
            # generate future steps
            pred_list = []
            x_H = hist_abs[-1]
            for _ in range(num_samples):
                h, pat, soc = h_H.clone(), pat_H.clone(), soc_H.clone()
                
                # run inference to predict the trajectory's future steps
                pred = self.model.inference(
                    x_H, self.fut_len, h, pat, soc, seq_start_end, self.coord)
                
                if self.coord == "rel":
                    # convert the prediction to absolute coords
                    pred = mutils.convert_rel_to_abs(pred, x_H, permute=True)
                    
                pred_list.append(pred)
                    
            # compute best of num_samples
            preds = torch.stack(pred_list)
            _ = self.eval_metrics.update(fut_abs, preds, seq_start_end)
            metrics = self.eval_metrics.get_metrics()
            
            self.eval_losses.update([loss], batch_size)
            losses = self.eval_losses.get_losses()
            metrics.update(losses)
            pbar.update(1)
                                    
        return metrics
    
    @torch.no_grad()
    def test_epoch(self, epoch: int, **kwargs) -> dict:
        """ Tests one epoch.
        
        Inputs:
        -------
        epoch[int]: current eval epoch.
        **kwargs: keyword arguments as needed by the trainer. 
        
        Outputs:
        --------
        loss[dict]: a dictionary with all of losses computed during training. 
        """  
        self.model.eval()
        num_samples = kwargs.get('num_samples') if kwargs.get('num_samples') else 1
        
        self.eval_losses.reset()
        self.eval_metrics.reset()
        
        pbar = tqdm(total=self.test_num_iter, leave=False)
        
        for i, batch in enumerate(self.test_data):                   
            if i >= self.test_num_iter:
                break
           
            batch = [tensor.to(self.device) for tensor in batch]
            (hist_abs, pat_abs, fut_abs, hist_rel, pat_rel, fut_rel, weather, 
             seq_start_end) = batch
            
            batch_size = hist_abs.shape[1]
            
            # constrain trajectories to specified number of dims
            hist_abs = hist_abs[:, :, :self.dim]
            hist_rel = hist_rel[:, :, :self.dim]
            fut_abs = fut_abs[:, :, :self.dim]
            pat_abs = pat_abs[:, :, :, :self.dim]
            pat_rel = pat_rel[:, :, :, :self.dim]

            soc = mutils.compute_social_influences(
                hist_abs.detach().cpu(), pat_abs[:, :, -1].detach().cpu(), 
                seq_start_end, self.k_nearest, self.flatten).to(self.device)
            
            # eval burn-in process 
            if self.coord == "rel":
                kld, nll, mse, h_H, pat_H, soc_H = self.model.evaluate(
                    hist_rel, hist_abs, pat_rel, soc, seq_start_end)
            else: 
                kld, nll, mse, h_H, pat_H, soc_H = self.model.evaluate(
                    hist_abs, hist_abs, pat_rel, soc, seq_start_end)
            
            loss = self.compute_loss(epoch=epoch, kld=kld, nll=nll, mse=mse)
            
            # generate future steps
            pred_list = []
            x_H = hist_abs[-1]
            for _ in range(num_samples):
                h, pat, soc = h_H.clone(), pat_H.clone(), soc_H.clone()
                
                # run inference to predict the trajectory's future steps
                pred = self.model.inference(
                    x_H, self.fut_len, h, pat, soc, seq_start_end, self.coord)
                
                if self.coord == "rel":
                    # convert the prediction to absolute coords
                    pred = mutils.convert_rel_to_abs(pred, x_H, permute=True)
                    
                pred_list.append(pred)
                    
            # compute best of num_samples
            preds = torch.stack(pred_list)
            best_sample_idx = self.eval_metrics.update(
                fut_abs, preds, seq_start_end)
            metrics = self.eval_metrics.get_metrics()
            
            self.eval_losses.update([loss], batch_size)
            losses = self.eval_losses.get_losses()
            metrics.update(losses)
            pbar.update(1)
            
            if self.visualize and i % self.plot_freq == 0:
                self.generate_outputs(
                    hist_abs, fut_abs, preds, best_sample_idx, seq_start_end, 
                    f"epoch-{epoch+1}_test-{i}")
                                    
        return metrics
    
    @torch.no_grad()
    def eval_sample(self, hist_abs):
        # import pdb; pdb.set_trace()
        # shape = (hist_len, num_agents, dim)
        H, N, D = hist_abs.shape
        hist_abs = hist_abs.to(self.device)
        patterns = torch.zeros((H, N, self.pat_len-1, D)).to(self.device)
        pat = hist_abs[:self.pat_len]
        patterns[0] = torch.transpose(pat[1:] - pat[:-1], 0, 1).to(self.device)
        
        seq_start_end = torch.LongTensor([[0, 2]])
<<<<<<< HEAD
        
        soc = mutils.compute_social_influences(
            hist_abs[0].unsqueeze(0).detach().cpu(), 
            pat[-1].unsqueeze(0).detach().cpu(), 
            seq_start_end, self.k_nearest, self.flatten).to(self.device)
    
        _, _, _, h, pat, soc = self.model.evaluate(
            hist_abs, hist_abs, patterns, soc, seq_start_end)
                        
        # run inference to predict the trajectory's future steps
        pred = self.model.inference(
            hist_abs[-1], self.fut_len, h, pat, soc, seq_start_end, self.coord)
        
        return pred.cpu()
=======
>>>>>>> 12ceb6dd
        
        soc = mutils.compute_social_influences(
            hist_abs[0].unsqueeze(0).detach().cpu(), 
            pat[-1].unsqueeze(0).detach().cpu(), 
            seq_start_end, self.k_nearest, self.flatten).to(self.device)
    
        _, _, _, h, pat, soc = self.model.evaluate(
            hist_abs, hist_abs, patterns, soc, seq_start_end)
                        
        # run inference to predict the trajectory's future steps
        pred = self.model.inference(
            hist_abs[-1], self.fut_len, h, pat, soc, seq_start_end, self.coord)
        
        return pred.cpu()
    
    def setup(self) -> None:
        """ Sets the trainer as follows:
            * model: TrajPredVRNN
            * optimizer: AdamW
            * lr_scheduler: ReduceOnPlateau 
        """
        self.logger.info(f"{self.name} setting up model: {self.trainer}")

        self.k_nearest = self.config.MODEL['interaction_net']['k_nearest']
        self.flatten = False if "mha" in self.trainer else True
        
        self.model = SocialPatteRNN(
            self.config.MODEL, self.logger, self.device).to(self.device)

        self.optimizer = optim.AdamW(
            self.model.parameters(), lr=self.config.TRAIN.lr)
        
        self.lr_scheduler = optim.lr_scheduler.ReduceLROnPlateau(
            self.optimizer, threshold=1e-2, patience=50, factor=5e-1, verbose=True)
        
        self.train_losses = metrics.LossContainer(
            loss_list=['Loss', 'LossKLD', 'LossNLL', 'LossMSE'])
        self.eval_losses = metrics.LossContainer(
            loss_list=['Loss', 'LossKLD', 'LossNLL', 'LossMSE'])
        self.eval_metrics = metrics.MetricContainer()
        self.main_metric = self.eval_metrics.get_main_metric()
        
        if self.config.TRAIN.load_model:
            ckpt_file = os.path.join(self.out.ckpts, self.config.TRAIN.ckpt_name)
            assert os.path.exists(ckpt_file), f"Ckpt {ckpt_file} does not exist!"
            self.load_model(ckpt_file)<|MERGE_RESOLUTION|>--- conflicted
+++ resolved
@@ -275,24 +275,7 @@
         patterns[0] = torch.transpose(pat[1:] - pat[:-1], 0, 1).to(self.device)
         
         seq_start_end = torch.LongTensor([[0, 2]])
-<<<<<<< HEAD
-        
-        soc = mutils.compute_social_influences(
-            hist_abs[0].unsqueeze(0).detach().cpu(), 
-            pat[-1].unsqueeze(0).detach().cpu(), 
-            seq_start_end, self.k_nearest, self.flatten).to(self.device)
-    
-        _, _, _, h, pat, soc = self.model.evaluate(
-            hist_abs, hist_abs, patterns, soc, seq_start_end)
-                        
-        # run inference to predict the trajectory's future steps
-        pred = self.model.inference(
-            hist_abs[-1], self.fut_len, h, pat, soc, seq_start_end, self.coord)
-        
-        return pred.cpu()
-=======
->>>>>>> 12ceb6dd
-        
+  
         soc = mutils.compute_social_influences(
             hist_abs[0].unsqueeze(0).detach().cpu(), 
             pat[-1].unsqueeze(0).detach().cpu(), 
